--- conflicted
+++ resolved
@@ -34,21 +34,11 @@
         visitChildren(ctx)
     }
 
-<<<<<<< HEAD
-    override fun visitExprInfix(ctx: JavaParser.ExprInfixContext) {
-=======
     override fun visitExprInstanceof(ctx: JavaParser.ExprInstanceofContext) {
->>>>>>> 2d1913aa
         callbacksMap[ctx::class]?.forEach { it.detect(ctx) }
         visitChildren(ctx)
     }
 
-<<<<<<< HEAD
-    override fun visitExprTernary(ctx: JavaParser.ExprTernaryContext) {
-        callbacksMap[ctx::class]?.forEach { it.detect(ctx) }
-        visitChildren(ctx)
-    }
-=======
     override fun visitExprInfixBitshift(ctx: JavaParser.ExprInfixBitshiftContext) {
         callbacksMap[ctx::class]?.forEach { it.detect(ctx) }
         visitChildren(ctx)
@@ -63,5 +53,4 @@
         callbacksMap[ctx::class]?.forEach { it.detect(ctx) }
         visitChildren(ctx)
     }
->>>>>>> 2d1913aa
 }