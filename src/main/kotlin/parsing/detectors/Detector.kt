--- conflicted
+++ resolved
@@ -1,13 +1,5 @@
 package parsing.detectors
 
-<<<<<<< HEAD
-interface Detector {
-    fun detect(ctx: JavaParser.ExprInfixContext)
-    fun detect(ctx: JavaParser.ExprPrefixContext)
-    fun detect(ctx: JavaParser.ExprPostfixContext)
-    fun detect(ctx: JavaParser.ExprTernaryContext)
-    fun detect(ctx: JavaParser.ExprAssignmentContext)
-=======
 import output.graph.ConfusionGraph
 import parsing.AtomsListener
 
@@ -26,5 +18,4 @@
     open fun detect(ctx: JavaParser.StatBlockContext) {}
     open fun detect(ctx: JavaParser.StatExpressionContext) {}
     open fun detect(ctx: JavaParser.ExprTypeCastContext) {}
->>>>>>> 2d1913aa
 }