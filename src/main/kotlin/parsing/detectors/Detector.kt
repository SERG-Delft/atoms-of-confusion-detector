--- conflicted
+++ resolved
@@ -11,9 +11,6 @@
     open fun detect(ctx: JavaParser.ExprInstanceofContext) {}
     open fun detect(ctx: JavaParser.ExprInfixBitshiftContext) {}
     open fun detect(ctx: JavaParser.ExprTernaryContext) {}
-<<<<<<< HEAD
-    open fun detect(ctx: JavaParser.ExprAssignmentContext) {}
-=======
     open fun detect(ctx: JavaParser.StatIfElseContext) {}
     open fun detect(ctx: JavaParser.StatForContext) {}
     open fun detect(ctx: JavaParser.StatWhileContext) {}
@@ -21,5 +18,5 @@
     open fun detect(ctx: JavaParser.StatBlockContext) {}
     open fun detect(ctx: JavaParser.StatExpressionContext) {}
     open fun detect(ctx: JavaParser.ExprTypeCastContext) {}
->>>>>>> 2d1913aa
+    open fun detect(ctx: JavaParser.ExprAssignmentContext) {}
 }