package parsing.detectors

interface Detector {
    fun detect(ctx: JavaParser.ExprInfixContext)
    fun detect(ctx: JavaParser.ExprPrefixContext)
    fun detect(ctx: JavaParser.ExprPostfixContext)
<<<<<<< HEAD
    fun detect(ctx: JavaParser.ExprInstanceofContext)
    fun detect(ctx: JavaParser.ExprInfixBitshiftContext)
=======
    fun detect(ctx: JavaParser.ExprTernaryContext)
>>>>>>> bbb76311
}<|MERGE_RESOLUTION|>--- conflicted
+++ resolved
@@ -1,13 +1,13 @@
 package parsing.detectors
 
-interface Detector {
-    fun detect(ctx: JavaParser.ExprInfixContext)
-    fun detect(ctx: JavaParser.ExprPrefixContext)
-    fun detect(ctx: JavaParser.ExprPostfixContext)
-<<<<<<< HEAD
-    fun detect(ctx: JavaParser.ExprInstanceofContext)
-    fun detect(ctx: JavaParser.ExprInfixBitshiftContext)
-=======
-    fun detect(ctx: JavaParser.ExprTernaryContext)
->>>>>>> bbb76311
+import output.graph.ConfusionGraph
+import parsing.AtomsVisitor
+
+open class Detector(open val visitor: AtomsVisitor, open val graph: ConfusionGraph) {
+    open fun detect(ctx: JavaParser.ExprInfixContext) {}
+    open fun detect(ctx: JavaParser.ExprPrefixContext) {}
+    open fun detect(ctx: JavaParser.ExprPostfixContext) {}
+    open fun detect(ctx: JavaParser.ExprInstanceofContext) {}
+    open fun detect(ctx: JavaParser.ExprInfixBitshiftContext) {}
+    open fun detect(ctx: JavaParser.ExprTernaryContext) {}
 }