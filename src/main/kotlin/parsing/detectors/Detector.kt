package parsing.detectors

import JavaParser
import output.graph.ConfusionGraph
import parsing.AtomsListener

open class Detector(open val listener: AtomsListener, open val graph: ConfusionGraph) {
    open fun detect(ctx: JavaParser.ExprInfixContext) {}
    open fun detect(ctx: JavaParser.ExprPrefixContext) {}
    open fun detect(ctx: JavaParser.ExprPostfixContext) {}
    open fun detect(ctx: JavaParser.ExprInstanceofContext) {}
    open fun detect(ctx: JavaParser.ExprInfixBitshiftContext) {}
    open fun detect(ctx: JavaParser.ExprTernaryContext) {}
<<<<<<< HEAD
    open fun detect(ctx: JavaParser.IntLitOctalContext) {}
=======
    open fun detect(ctx: JavaParser.ExprTypeCastContext) {}
>>>>>>> f25bcecb
}<|MERGE_RESOLUTION|>--- conflicted
+++ resolved
@@ -11,9 +11,6 @@
     open fun detect(ctx: JavaParser.ExprInstanceofContext) {}
     open fun detect(ctx: JavaParser.ExprInfixBitshiftContext) {}
     open fun detect(ctx: JavaParser.ExprTernaryContext) {}
-<<<<<<< HEAD
     open fun detect(ctx: JavaParser.IntLitOctalContext) {}
-=======
     open fun detect(ctx: JavaParser.ExprTypeCastContext) {}
->>>>>>> f25bcecb
 }