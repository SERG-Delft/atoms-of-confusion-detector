package parsing

import JavaParser
import JavaParserBaseListener
import parsing.detectors.Detector
import parsing.detectors.Visit
import kotlin.reflect.KClass
import kotlin.reflect.full.findAnnotation

@Suppress("TooManyFunctions")
class AtomsListener : JavaParserBaseListener() {

    lateinit var fileName: String
    lateinit var file: ParsedFile

    fun traverseFile(file: ParsedFile) {
        fileName = file.stream.sourceName
        this.file = file
    }

    private val callbacksMap = mutableMapOf<KClass<*>, MutableList<Detector>>()

    fun registerDetector(detector: Detector) {

        val annotation = detector::class.findAnnotation<Visit>() ?: return

        // register the detector for each type
        annotation.types.forEach {
            if (callbacksMap[it] == null) callbacksMap[it] = mutableListOf()
            callbacksMap[it]!!.add(detector)
        }
    }

    override fun enterExprPostfix(ctx: JavaParser.ExprPostfixContext) {
        callbacksMap[ctx::class]?.forEach { it.detect(ctx) }
    }

    override fun enterExprPrefix(ctx: JavaParser.ExprPrefixContext) {
        callbacksMap[ctx::class]?.forEach { it.detect(ctx) }
    }

    override fun enterExprInstanceof(ctx: JavaParser.ExprInstanceofContext) {
        callbacksMap[ctx::class]?.forEach { it.detect(ctx) }
    }

    override fun enterExprInfixBitshift(ctx: JavaParser.ExprInfixBitshiftContext) {
        callbacksMap[ctx::class]?.forEach { it.detect(ctx) }
    }

    override fun enterExprInfix(ctx: JavaParser.ExprInfixContext) {
        callbacksMap[ctx::class]?.forEach { it.detect(ctx) }
    }

    override fun enterExprTernary(ctx: JavaParser.ExprTernaryContext) {
        callbacksMap[ctx::class]?.forEach { it.detect(ctx) }
    }

<<<<<<< HEAD
    override fun enterStatIfElse(ctx: JavaParser.StatIfElseContext) {
        callbacksMap[ctx::class]?.forEach { it.detect(ctx) }
    }

    override fun enterStatFor(ctx: JavaParser.StatForContext) {
        callbacksMap[ctx::class]?.forEach { it.detect(ctx) }
    }

    override fun enterStatWhile(ctx: JavaParser.StatWhileContext) {
        callbacksMap[ctx::class]?.forEach { it.detect(ctx) }
    }

    override fun enterStatDoWhile(ctx: JavaParser.StatDoWhileContext) {
        callbacksMap[ctx::class]?.forEach { it.detect(ctx) }
    }

    override fun enterStatBlock(ctx: JavaParser.StatBlockContext) {
        callbacksMap[ctx::class]?.forEach { it.detect(ctx) }
    }

    override fun enterStatExpression(ctx: JavaParser.StatExpressionContext) {
=======
    override fun enterExprTypeCast(ctx: JavaParser.ExprTypeCastContext) {
>>>>>>> f25bcecb
        callbacksMap[ctx::class]?.forEach { it.detect(ctx) }
    }
}<|MERGE_RESOLUTION|>--- conflicted
+++ resolved
@@ -55,7 +55,6 @@
         callbacksMap[ctx::class]?.forEach { it.detect(ctx) }
     }
 
-<<<<<<< HEAD
     override fun enterStatIfElse(ctx: JavaParser.StatIfElseContext) {
         callbacksMap[ctx::class]?.forEach { it.detect(ctx) }
     }
@@ -77,9 +76,10 @@
     }
 
     override fun enterStatExpression(ctx: JavaParser.StatExpressionContext) {
-=======
+        callbacksMap[ctx::class]?.forEach { it.detect(ctx) }
+    }
+
     override fun enterExprTypeCast(ctx: JavaParser.ExprTypeCastContext) {
->>>>>>> f25bcecb
         callbacksMap[ctx::class]?.forEach { it.detect(ctx) }
     }
 }