--- conflicted
+++ resolved
@@ -61,7 +61,10 @@
         callbacksMap[ctx::class]?.forEach { it.detect(ctx) }
     }
 
-<<<<<<< HEAD
+    override fun enterExprTypeCast(ctx: JavaParser.ExprTypeCastContext) {
+        callbacksMap[ctx::class]?.forEach { it.detect(ctx) }
+    }
+
     override fun enterClassDeclaration(ctx: JavaParser.ClassDeclarationContext) {
         val classSymbol = ClassSymbol(ctx.IDENTIFIER().toString())
         setupNewSymbol(classSymbol)
@@ -153,9 +156,5 @@
                 currentScope?.define(constructor(identifier, type, assignmentValue))
             }
         }
-=======
-    override fun enterExprTypeCast(ctx: JavaParser.ExprTypeCastContext) {
-        callbacksMap[ctx::class]?.forEach { it.detect(ctx) }
->>>>>>> f25bcecb
     }
 }