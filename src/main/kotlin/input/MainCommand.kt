--- conflicted
+++ resolved
@@ -18,23 +18,17 @@
     private val recursiveFlag by option(
         "-r", "--recursive", "-R",
         help = "This flag tells the tool to recursively search any input directory for Java files"
-    ).flag(default = Settings.RECURSIVELY_SEARCH_DIRECTORIES)
+    ).flag(default = Flags.RECURSIVELY_SEARCH_DIRECTORIES)
     private val verboseFlag by option(
         "-v", "--verbose", "-V",
         help = "This flag tells the tool to print the results of its analysis on the console"
-    ).flag(default = Settings.VERBOSE)
+    ).flag(default = Flags.VERBOSE)
 
     private val sources: List<Path> by argument()
         .path(mustExist = true, mustBeReadable = true)
         .multiple(required = true)
 
     override fun run() {
-<<<<<<< HEAD
-        Settings.RECURSIVELY_SEARCH_DIRECTORIES = recursiveFlag
-        Settings.VERBOSE = verboseFlag
-        sources.forEach {
-            echo(it)
-=======
         Flags.RECURSIVELY_SEARCH_DIRECTORIES = recursiveFlag
         Flags.VERBOSE = verboseFlag
 
@@ -42,7 +36,6 @@
 
         sources.forEach { path ->
             classResolver.resolveStreamsFromFile(path.toFile())
->>>>>>> 0fa5020d
         }
 
         // for each input stream get its parser
