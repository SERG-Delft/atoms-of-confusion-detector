package input

import com.github.ajalt.clikt.core.CliktCommand
import com.github.ajalt.clikt.parameters.arguments.argument
import com.github.ajalt.clikt.parameters.arguments.multiple
import com.github.ajalt.clikt.parameters.options.flag
import com.github.ajalt.clikt.parameters.options.option
import com.github.ajalt.clikt.parameters.types.path
import org.antlr.v4.runtime.tree.ParseTreeWalker
import output.graph.ConfusionGraph
import output.writers.CsvWriter
import parsing.AtomsListener
import parsing.ParsedFile
import parsing.detectors.ConditionalOperatorDetector
import parsing.detectors.InfixPrecedenceDetector
import parsing.detectors.LogicAsControlFlowDetector
import parsing.detectors.OmittedCurlyBracesDetector
import parsing.detectors.PostIncrementDecrementDetector
import parsing.detectors.PreIncrementDecrementDetector
import parsing.detectors.RepurposedVariablesDetector
import java.nio.file.Path

/**
 * This is the class representing the command that runs when the tool is invoked.
 * It implements the parsing of the CLI arguments and options.
 */
class MainCommand : CliktCommand(help = "Analyze the provided files for atoms of confusion") {

    private val recursiveFlag by option(
        "-r", "--recursive", "-R",
        help = "This flag tells the tool to recursively search any input directory for Java files"
    ).flag(default = Settings.RECURSIVELY_SEARCH_DIRECTORIES)
    private val verboseFlag by option(
        "-v", "--verbose", "-V",
        help = "This flag tells the tool to print the results of its analysis on the console"
    ).flag(default = Settings.VERBOSE)

    private val sources: List<Path> by argument()
        .path(mustExist = true, mustBeReadable = true)
        .multiple(required = true)

    override fun run() {
        Settings.RECURSIVELY_SEARCH_DIRECTORIES = recursiveFlag
        Settings.VERBOSE = verboseFlag

        val classResolver = InputStreamResolver()

        sources.forEach { path ->
            classResolver.resolveStreamsFromFile(path.toFile())
        }

        val confusionGraph = ConfusionGraph(sources.map { it.toString() })
        val listener = AtomsListener()

<<<<<<< HEAD
        visitor.registerDetector(LogicAsControlFlowDetector(visitor, confusionGraph))
        visitor.registerDetector(InfixPrecedenceDetector(visitor, confusionGraph))
        visitor.registerDetector(ConditionalOperatorDetector(visitor, confusionGraph))
        visitor.registerDetector(PostIncrementDecrementDetector(visitor, confusionGraph))
        visitor.registerDetector(PreIncrementDecrementDetector(visitor, confusionGraph))
        visitor.registerDetector(RepurposedVariablesDetector(visitor, confusionGraph))
=======
        listener.registerDetector(LogicAsControlFlowDetector(listener, confusionGraph))
        listener.registerDetector(InfixPrecedenceDetector(listener, confusionGraph))
        listener.registerDetector(ConditionalOperatorDetector(listener, confusionGraph))
        listener.registerDetector(PostIncrementDecrementDetector(listener, confusionGraph))
        listener.registerDetector(PreIncrementDecrementDetector(listener, confusionGraph))
        listener.registerDetector(OmittedCurlyBracesDetector(listener, confusionGraph))
>>>>>>> 2d1913aa

        // for each input stream get its parser
        val parsers = classResolver.streams.map { ParsedFile(it) }
        parsers.forEach {
            listener.setFile(it)
            ParseTreeWalker().walk(listener, it.parser.compilationUnit())
        }

        CsvWriter.outputData(confusionGraph)
    }
}<|MERGE_RESOLUTION|>--- conflicted
+++ resolved
@@ -52,21 +52,12 @@
         val confusionGraph = ConfusionGraph(sources.map { it.toString() })
         val listener = AtomsListener()
 
-<<<<<<< HEAD
-        visitor.registerDetector(LogicAsControlFlowDetector(visitor, confusionGraph))
-        visitor.registerDetector(InfixPrecedenceDetector(visitor, confusionGraph))
-        visitor.registerDetector(ConditionalOperatorDetector(visitor, confusionGraph))
-        visitor.registerDetector(PostIncrementDecrementDetector(visitor, confusionGraph))
-        visitor.registerDetector(PreIncrementDecrementDetector(visitor, confusionGraph))
-        visitor.registerDetector(RepurposedVariablesDetector(visitor, confusionGraph))
-=======
         listener.registerDetector(LogicAsControlFlowDetector(listener, confusionGraph))
         listener.registerDetector(InfixPrecedenceDetector(listener, confusionGraph))
         listener.registerDetector(ConditionalOperatorDetector(listener, confusionGraph))
         listener.registerDetector(PostIncrementDecrementDetector(listener, confusionGraph))
         listener.registerDetector(PreIncrementDecrementDetector(listener, confusionGraph))
         listener.registerDetector(OmittedCurlyBracesDetector(listener, confusionGraph))
->>>>>>> 2d1913aa
 
         // for each input stream get its parser
         val parsers = classResolver.streams.map { ParsedFile(it) }
