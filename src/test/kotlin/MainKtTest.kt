--- conflicted
+++ resolved
@@ -1,6 +1,6 @@
 import com.github.ajalt.clikt.core.BadParameterValue
 import com.github.ajalt.clikt.core.MissingArgument
-import input.Settings
+import input.Flags
 import org.junit.jupiter.api.BeforeEach
 import org.junit.jupiter.api.Test
 import org.junit.jupiter.api.assertThrows
@@ -12,8 +12,8 @@
 
     @BeforeEach
     fun setup() {
-        Settings.VERBOSE = false
-        Settings.RECURSIVELY_SEARCH_DIRECTORIES = false
+        Flags.VERBOSE = false
+        Flags.RECURSIVELY_SEARCH_DIRECTORIES = false
     }
 
     @Test
@@ -25,94 +25,52 @@
 
     @Test
     fun testVerboseFlagGiven() {
-<<<<<<< HEAD
-        main(arrayOf("-v", "myClass.java"))
-        assertTrue { Settings.VERBOSE }
-=======
         main(arrayOf("-v", "testdata/myClass.java"))
         assertTrue { Flags.VERBOSE }
->>>>>>> 0fa5020d
     }
 
     @Test
     fun testRecursiveFlagGiven() {
-<<<<<<< HEAD
-        main(arrayOf("-r", "myClass.java"))
-        assertTrue { Settings.RECURSIVELY_SEARCH_DIRECTORIES }
-=======
         main(arrayOf("-r", "testdata/myClass.java"))
         assertTrue { Flags.RECURSIVELY_SEARCH_DIRECTORIES }
->>>>>>> 0fa5020d
     }
 
     @Test
     fun testVerboseAndRecursiveFlagsGiven() {
-<<<<<<< HEAD
-        main(arrayOf("-r", "-v", "myClass.java"))
-        assertTrue { Settings.RECURSIVELY_SEARCH_DIRECTORIES }
-        assertTrue { Settings.VERBOSE }
-=======
         main(arrayOf("-r", "-v", "testdata/myClass.java"))
         assertTrue { Flags.RECURSIVELY_SEARCH_DIRECTORIES }
         assertTrue { Flags.VERBOSE }
->>>>>>> 0fa5020d
     }
 
     @Test
     fun testNoFlagsGiven() {
-<<<<<<< HEAD
-        main(arrayOf("myclass.Java"))
-        assertFalse { Settings.RECURSIVELY_SEARCH_DIRECTORIES }
-        assertFalse { Settings.VERBOSE }
-=======
         main(arrayOf("testdata/myClass.java"))
         assertFalse { Flags.RECURSIVELY_SEARCH_DIRECTORIES }
         assertFalse { Flags.VERBOSE }
->>>>>>> 0fa5020d
     }
 
     @Test
     fun testVerboseExplicitName() {
-<<<<<<< HEAD
-        main(arrayOf("myClass.java", "--verbose"))
-        assertTrue { Settings.VERBOSE }
-=======
         main(arrayOf("testdata/myClass.java", "--verbose"))
         assertTrue { Flags.VERBOSE }
->>>>>>> 0fa5020d
     }
 
     @Test
     fun testVerboseCapitalName() {
-<<<<<<< HEAD
-        main(arrayOf("myClass.java", "-V"))
-        assertTrue { Settings.VERBOSE }
-=======
         main(arrayOf("testdata/myClass.java", "-V"))
         assertTrue { Flags.VERBOSE }
->>>>>>> 0fa5020d
     }
 
     @Test
     fun testRecursiveExplicitName() {
-<<<<<<< HEAD
-        main(arrayOf("myClass.java", "--recursive"))
-        assertTrue { Settings.RECURSIVELY_SEARCH_DIRECTORIES }
-=======
         main(arrayOf("testdata/myClass.java", "--recursive"))
         assertTrue { Flags.RECURSIVELY_SEARCH_DIRECTORIES }
->>>>>>> 0fa5020d
     }
 
     @Test
     fun testRecursiveCapitalName() {
-<<<<<<< HEAD
-        main(arrayOf("myClass.java", "-R"))
-        assertTrue { Settings.RECURSIVELY_SEARCH_DIRECTORIES }
-=======
         main(arrayOf("testdata/myClass.java", "-R"))
         assertTrue { Flags.RECURSIVELY_SEARCH_DIRECTORIES }
->>>>>>> 0fa5020d
     }
 
     @Test
