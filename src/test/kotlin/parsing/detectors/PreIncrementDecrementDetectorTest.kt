--- conflicted
+++ resolved
@@ -71,10 +71,6 @@
     fun testIncrementInForLoopDoesNotTrigger() {
         val code = "for (int i = 0; i < 10; ++i) {}"
         val atoms = runVisitorExpr(code)
-<<<<<<< HEAD
-        kotlin.test.assertEquals(0, atoms.size)
-=======
         assertEquals(0, atoms.size)
->>>>>>> 2d1913aa
     }
 }